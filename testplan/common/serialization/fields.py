"""
  Custom marshmallow fields.
"""
import pprint
import six
import warnings
try:
    from lxml import etree
except Exception as exc:
    warnings.warn('lxml need to be supported: {}'.format(exc))
from dateutil import parser
import pytz

from marshmallow import fields
from marshmallow.compat import text_type, binary_type
from marshmallow.utils import missing as missing_
from marshmallow.base import SchemaABC
from marshmallow import class_registry
from marshmallow.fields import _RECURSIVE_NESTED
from marshmallow.exceptions import ValidationError

from testplan.common.utils import comparison

# from testip.alpha import util


# pylint: disable=unused-argument


# JSON & pickle Serialization compatible types
# types.NoneType is gone in python3
COMPATIBLE_TYPES = (
    bool, float, type(None)) + six.string_types + six.integer_types
MAX_LENGTH = 1000  # this will be configurable


def _repr_obj(obj):
    # copypasta from unittest code
    try:
        return repr(obj)
    except Exception:
        return object.__repr__(obj)


def native_or_pformat(value):
    """Generic serialization compatible value formatter."""
    if comparison.is_regex(value):
        value = 'REGEX({})'.format(value.pattern)
    elif isinstance(value, comparison.Callable):
        value = str(value)
    elif callable(value):
        value = getattr(value, '__name__', _repr_obj(value))

<<<<<<< HEAD
    # For basic builtin types we return the value unchanged. All other types
    # will be formatted as strings.
    if type(value) in COMPATIBLE_TYPES:
        result = value
    else:
        result = pprint.pformat(value)
=======
    if isinstance(value, COMPATIBLE_TYPES):
        result = value
    else:
        result = pprint.pformat(value)
    obj_repr = _repr_obj(result)
>>>>>>> 5293604a

    obj_repr = _repr_obj(result)
    if len(obj_repr) > MAX_LENGTH:
        result = obj_repr[:MAX_LENGTH] + '[truncated]...'

    return result


def native_or_pformat_dict(value):
    """
        Converter utility for dictionaries,
        converts values to JSON friendly format
    """
    return {
        k: native_or_pformat(v) for k, v in value.items()
    }


def native_or_pformat_list(value):
    """Converter utility for lists, converts values to JSON friendly format"""
    return [native_or_pformat(v) for v in value]


class Unicode(fields.Field):
    """
        Field that tries to convert value into a unicode

        object with the given codecs. Marshmallow internally decodes to
        utf-8 encoding, however it fails on Python 2 for str values
        like ``@t\xe9\xa7t\xfel\xe5\xf1``.

        So we have this field with explicit codecs instead.
    """

    codecs = ['utf-8', 'latin-1']  # Ideally we will let users override this

    def _serialize(self, value, attr, obj):
        if isinstance(value, text_type) or value is None:
            return value

        elif isinstance(value, binary_type):
            for codec in self.codecs:
                try:
                    return text_type(value, codec)
                except UnicodeDecodeError:
                    pass
            raise ValueError(
                'Could not decode {value} to unicode'
                ' with the given codecs: {codecs}'.format(
                    value=value, codecs=self.codecs))
        else:
            return text_type(value)


class NativeOrPretty(fields.Field):
    """
        Uses serialization compatible native values
        or pretty formatted str representation.
    """

    def _serialize(self, value, attr, obj):
        return native_or_pformat(value)


class NativeOrPrettyDict(fields.Field):
    """
      Dictionary serialization with native or pretty formatted values.
      Keys should be JSON serializable (str type),
      should be used for flat dicts only.
    """
    def _serialize(self, value, attr, obj):
        if not isinstance(value, dict):
            raise TypeError(
                '`value` ({value}) should be'
                ' `dict` type, it was: {type}'.format(
                    value=value, type=type(value)))

        for k in value:
            if not isinstance(k, six.string_types):
                raise TypeError(
                    '`key` ({key}) should be of'
                    ' `str` type, it was: {type}'.format(key=k, type=type(k)))

        return native_or_pformat_dict(value)


# TODO: Move to entries
class RowComparisonField(fields.Field):
    """Serialization logic for RowComparison"""

    def _serialize(self, value, attr, obj):
        idx, row, diff, errors, extra = value
        return (
            idx,
            native_or_pformat_list(row),
            native_or_pformat_dict(diff),
            native_or_pformat_dict(errors),
            native_or_pformat_dict(extra)
        )


class SliceComparisonField(fields.Field):
    """Serialization logic for SliceComparison"""

    def _serialize(self, value, attr, obj):

        def str_or_iterable(val):
            return val if isinstance(val, six.string_types)\
                else native_or_pformat_list(val)

        slice_obj, comp_indices, mismatch_indices, actual, expected = value

        return (
            repr(slice_obj),
            comp_indices,
            mismatch_indices,
            str_or_iterable(actual),
            str_or_iterable(expected)
        )


class ColumnContainComparisonField(fields.Field):
    """Serialization logic for ColumnContainComparison"""

    def _serialize(self, value, attr, obj):

        return (
            value.idx,
            native_or_pformat(value.value),
            value.passed
        )



class XMLElementField(fields.Field):
    """Custom field for `lxml.etree.Element serialization`."""

    def _serialize(self, value, attr, obj):
        return etree.tostring(value, pretty_print=True).decode('utf-8')


class ClassName(fields.Field):
    """Return the class name of the `obj`."""

    _CHECK_ATTRIBUTE = False

    class Meta:  # pylint: disable=bad-option-value,old-style-class,missing-docstring,no-init
        dump_only = True

    def _serialize(self, value, attr, obj):
        return obj.__class__.__name__


class DictMatch(fields.Field):

    def _serialize(self, value, attr, obj):
        keys = ('value', 'ignore', 'only')
        return {key: getattr(value, key) for key in keys}


class GenericNested(fields.Field):
    """
      Marshmallow does not support multiple schemas
      for a single `Nested` field.

      There is a project (marshmallow-oneofschema)
      that has similar functionality but it doesn't support
      self-referencing schemas, which is
      needed for serializing tree structures.

      This field should be used along with `ClassNameField`
      to return the type (class name) of the objects,
      so it can choose the correct schema during deserialization.
    """

    def __init__(
            self,
            schema_context,
            type_field='type',
            default=missing_, **kwargs
    ):
        self.schema_context = schema_context
        self.type_field = type_field
        self.many = kwargs.get('many', False)
        super(GenericNested, self).__init__(default=default, **kwargs)

    def _get_schema_obj(self, schema_value):
        parent_ctx = getattr(self.parent, 'context', {})

        if isinstance(schema_value, SchemaABC):
            schema_value.context.update(parent_ctx)
            return schema_value

        elif isinstance(schema_value, type) and\
                issubclass(schema_value, SchemaABC):
            return schema_value(many=self.many, context=parent_ctx)

        elif isinstance(schema_value, six.string_types):

            if schema_value == _RECURSIVE_NESTED:
                return self.parent.__class__(
                    many=self.many, context=parent_ctx)
            else:
                schema_class = class_registry.get_class(schema_value)
                return schema_class(many=self.many, context=parent_ctx)

        raise ValueError(
            'Invalid value for schema: {}, {}'.format(
                schema_value, type(schema_value)))

    @property
    def schemas(self):
        """Return schema mapping in `<CLASS_NAME>: <SCHEMA_OBJECT>` format."""
        result = {}
        for object_type, schema_value in self.schema_context.items():
            if isinstance(object_type, six.string_types):
                key = object_type
            elif isinstance(object_type, type):
                key = object_type.__name__
            else:
                raise ValueError(
                    'Invalid value for object type ({}), strings'
                    ' and class objects are allowed.'.format(object_type))

            result[key] = self._get_schema_obj(schema_value)
        return result

    def _serialize(self, nested_obj, attr, obj):

        if nested_obj is None:
            return None

        schemas = self.schemas

        if isinstance(nested_obj, (list, tuple)):
            return [self._serialize(nobj, attr, obj) for nobj in nested_obj]

        class_name = nested_obj.__class__.__name__

        if class_name not in schemas:
            raise KeyError(
                'No schema declaration found in'
                ' `schema_context` for : {}'.format(class_name))

        schema_obj = schemas[class_name]

        ret, errors = schema_obj.dump(
            nested_obj, many=False, update_fields=False)

        if errors:
            raise ValidationError(errors, data=ret)
        return ret


class UTCDateTime(fields.DateTime):
    """
      While parsing timestamps, original `fields.Datetime` tries
      to use ``dateutil`` if it's available.

      Unfortunately, the way it does the check for ``dateutil``
      availability is not compatible with our internal environment

      If the ``dateutil`` is not available, it falls back to
      ``datetime.datetime.strptime`` which leaves the
      millisecond information out.

      So we specify the deserialization logic explicitly to
      make use of dateutil. In addition we use ``pytz``
      timezones instead of ``dateutil.tz``.
    """

    def _deserialize(self, value, attr, data):
        return parser.parse(value).replace(tzinfo=pytz.UTC)

class ExceptionField(fields.Field):
    """
    Serialize exceptions type and message.
    """

    def _serialize(self, value, attr, obj):
        return (str(type(value)), str(value))<|MERGE_RESOLUTION|>--- conflicted
+++ resolved
@@ -51,20 +51,12 @@
     elif callable(value):
         value = getattr(value, '__name__', _repr_obj(value))
 
-<<<<<<< HEAD
     # For basic builtin types we return the value unchanged. All other types
     # will be formatted as strings.
     if type(value) in COMPATIBLE_TYPES:
         result = value
     else:
         result = pprint.pformat(value)
-=======
-    if isinstance(value, COMPATIBLE_TYPES):
-        result = value
-    else:
-        result = pprint.pformat(value)
-    obj_repr = _repr_obj(result)
->>>>>>> 5293604a
 
     obj_repr = _repr_obj(result)
     if len(obj_repr) > MAX_LENGTH:
